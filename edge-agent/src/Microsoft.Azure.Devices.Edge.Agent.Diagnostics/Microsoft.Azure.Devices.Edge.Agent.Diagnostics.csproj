--- conflicted
+++ resolved
@@ -9,11 +9,7 @@
   </PropertyGroup>
 
   <ItemGroup>
-<<<<<<< HEAD
-    <PackageReference Include="Microsoft.Azure.Devices.Client" Version="1.26.1-NestedEdge" />
-=======
-    <PackageReference Include="Microsoft.Azure.Devices.Client" Version="1.27.0" />
->>>>>>> 3aa77665
+    <PackageReference Include="Microsoft.Azure.Devices.Client" Version="1.27.1-NestedEdge" />
     <PackageReference Include="Microsoft.Extensions.Configuration.Binder" Version="3.1.3" />
     <PackageReference Include="Newtonsoft.Json" Version="12.0.3" />
   </ItemGroup>
