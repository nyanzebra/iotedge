﻿<Project Sdk="Microsoft.NET.Sdk">

  <Import Project="..\..\..\netstandardVersion.props" />

  <PropertyGroup>
    <TreatWarningsAsErrors>True</TreatWarningsAsErrors>
    <Configurations>Debug;Release;CheckInBuild</Configurations>
    <HighEntropyVA>true</HighEntropyVA>
  </PropertyGroup>

  <ItemGroup>
<<<<<<< HEAD
    <PackageReference Include="Microsoft.Azure.Devices" Version="1.19.1-NestedEdge" />
    <PackageReference Include="Microsoft.Azure.Devices.Client" Version="1.26.1-NestedEdge" />
=======
    <PackageReference Include="Microsoft.Azure.Devices" Version="1.22.0" />
    <PackageReference Include="Microsoft.Azure.Devices.Client" Version="1.27.0" />
>>>>>>> 3aa77665
  </ItemGroup>

  <ItemGroup>
    <ProjectReference Include="..\..\..\edge-util\src\Microsoft.Azure.Devices.Edge.Util\Microsoft.Azure.Devices.Edge.Util.csproj" />
    <ProjectReference Include="..\Microsoft.Azure.Devices.Edge.Agent.Core\Microsoft.Azure.Devices.Edge.Agent.Core.csproj" />
  </ItemGroup>

  <ItemGroup>
    <AdditionalFiles Include="..\..\..\stylecop.json" Link="stylecop.json" />
  </ItemGroup>
  <PropertyGroup>
    <CodeAnalysisRuleSet>..\..\..\stylecop.ruleset</CodeAnalysisRuleSet>
  </PropertyGroup>  
  <Import Project="..\..\..\stylecop.props" />
</Project><|MERGE_RESOLUTION|>--- conflicted
+++ resolved
@@ -9,13 +9,8 @@
   </PropertyGroup>
 
   <ItemGroup>
-<<<<<<< HEAD
-    <PackageReference Include="Microsoft.Azure.Devices" Version="1.19.1-NestedEdge" />
-    <PackageReference Include="Microsoft.Azure.Devices.Client" Version="1.26.1-NestedEdge" />
-=======
-    <PackageReference Include="Microsoft.Azure.Devices" Version="1.22.0" />
-    <PackageReference Include="Microsoft.Azure.Devices.Client" Version="1.27.0" />
->>>>>>> 3aa77665
+    <PackageReference Include="Microsoft.Azure.Devices" Version="1.22.1-NestedEdge" />
+    <PackageReference Include="Microsoft.Azure.Devices.Client" Version="1.27.1-NestedEdge" />
   </ItemGroup>
 
   <ItemGroup>
