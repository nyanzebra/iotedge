// Copyright (c) Microsoft. All rights reserved.
namespace Microsoft.Azure.Devices.Edge.Agent.IoTHub.SdkClient
{
<<<<<<< HEAD
=======
    using System;
    using System.Threading;
>>>>>>> cc192a0b
    using System.Threading.Tasks;
    using Microsoft.Azure.Devices.Client;
    using Microsoft.Azure.Devices.Edge.Util;
    using Microsoft.Azure.Devices.Shared;

    public class WrappingSdkModuleClient : ISdkModuleClient
    {
        readonly ModuleClient sdkModuleClient;

        public WrappingSdkModuleClient(ModuleClient sdkModuleClient)
            => this.sdkModuleClient = Preconditions.CheckNotNull(sdkModuleClient, nameof(sdkModuleClient));

        public Task OpenAsync()
        {
            try
            {
                return this.sdkModuleClient.OpenAsync();
            }
            catch (Exception)
            {
                this.sdkModuleClient?.Dispose();
                throw;
            }
        }

        public void SetConnectionStatusChangesHandler(ConnectionStatusChangesHandler statusChangesHandler)
            => this.sdkModuleClient.SetConnectionStatusChangesHandler(statusChangesHandler);

        public void SetOperationTimeoutInMilliseconds(uint operationTimeoutInMilliseconds)
            => this.sdkModuleClient.OperationTimeoutInMilliseconds = operationTimeoutInMilliseconds;

        public void SetProductInfo(string productInfo) => this.sdkModuleClient.ProductInfo = productInfo;

        public Task SetDesiredPropertyUpdateCallbackAsync(DesiredPropertyUpdateCallback onDesiredPropertyChanged)
            => this.sdkModuleClient.SetDesiredPropertyUpdateCallbackAsync(onDesiredPropertyChanged, null);

        public Task SetMethodHandlerAsync(string methodName, MethodCallback callback)
            => this.sdkModuleClient.SetMethodHandlerAsync(methodName, callback, null);

        public Task SetDefaultMethodHandlerAsync(MethodCallback callback)
            => this.sdkModuleClient.SetMethodDefaultHandlerAsync(callback, null);

        public Task<Twin> GetTwinAsync() => this.sdkModuleClient.GetTwinAsync();

        public Task UpdateReportedPropertiesAsync(TwinCollection reportedProperties)
            => this.sdkModuleClient.UpdateReportedPropertiesAsync(reportedProperties);

        public Task SendEventAsync(Message message) => this.sdkModuleClient.SendEventAsync(message);

        ////public Task<DeviceStreamRequest> WaitForDeviceStreamRequestAsync(CancellationToken cancellationToken)
        ////    => this.sdkModuleClient.WaitForDeviceStreamRequestAsync(cancellationToken);

        ////public async Task<IClientWebSocket> AcceptDeviceStreamingRequestAndConnect(DeviceStreamRequest deviceStreamRequest, CancellationToken cancellationToken)
        ////{
        ////    await this.sdkModuleClient.AcceptDeviceStreamRequestAsync(deviceStreamRequest, cancellationToken);
        ////    return await EdgeClientWebSocket.Connect(deviceStreamRequest.Url, deviceStreamRequest.AuthorizationToken, cancellationToken);
        ////}

        public Task CloseAsync()
        {
            this.sdkModuleClient.Dispose();
            return Task.CompletedTask;
        }
    }
}<|MERGE_RESOLUTION|>--- conflicted
+++ resolved
@@ -1,11 +1,7 @@
 // Copyright (c) Microsoft. All rights reserved.
 namespace Microsoft.Azure.Devices.Edge.Agent.IoTHub.SdkClient
 {
-<<<<<<< HEAD
-=======
     using System;
-    using System.Threading;
->>>>>>> cc192a0b
     using System.Threading.Tasks;
     using Microsoft.Azure.Devices.Client;
     using Microsoft.Azure.Devices.Edge.Util;
