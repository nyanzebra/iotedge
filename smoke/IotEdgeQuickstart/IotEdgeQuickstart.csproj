--- conflicted
+++ resolved
@@ -10,11 +10,7 @@
 
   <ItemGroup>
     <PackageReference Include="McMaster.Extensions.CommandLineUtils" Version="2.3.2" />
-<<<<<<< HEAD
-    <PackageReference Include="Microsoft.Azure.Devices" Version="1.19.1-NestedEdge" />
-=======
-    <PackageReference Include="Microsoft.Azure.Devices" Version="1.22.0" />
->>>>>>> 3aa77665
+    <PackageReference Include="Microsoft.Azure.Devices" Version="1.22.1-NestedEdge" />
     <PackageReference Include="Microsoft.Azure.EventHubs" Version="3.0.0" />
     <PackageReference Include="RunProcessAsTask" Version="1.2.4" />
     <PackageReference Include="System.ServiceProcess.ServiceController" Version="4.5.0" />
